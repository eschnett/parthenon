//========================================================================================
// Athena++ astrophysical MHD code
// Copyright(C) 2014 James M. Stone <jmstone@princeton.edu> and other code contributors
// Licensed under the 3-clause BSD License, see LICENSE file for details
//========================================================================================
// (C) (or copyright) 2020. Triad National Security, LLC. All rights reserved.
//
// This program was produced under U.S. Government contract 89233218CNA000001 for Los
// Alamos National Laboratory (LANL), which is operated by Triad National Security, LLC
// for the U.S. Department of Energy/National Nuclear Security Administration. All rights
// in the program are reserved by Triad National Security, LLC, and the U.S. Department
// of Energy/National Nuclear Security Administration. The Government is granted for
// itself and others acting on its behalf a nonexclusive, paid-up, irrevocable worldwide
// license in this material to reproduce, prepare derivative works, distribute copies to
// the public, perform publicly and display publicly, and to permit others to do so.
//========================================================================================
//! \file flux_correction_cc.cpp
//  \brief functions that perform flux correction for CELL_CENTERED variables

#include <algorithm>
#include <cmath>
#include <cstdlib>
#include <cstring>
#include <iomanip>
#include <iostream>
#include <sstream>
#include <stdexcept>
#include <string>

#include "parthenon_mpi.hpp"

#include "athena.hpp"
#include "bvals/cc/bvals_cc.hpp"
#include "coordinates/coordinates.hpp"
#include "globals.hpp"
#include "mesh/mesh.hpp"
#include "parameter_input.hpp"
#include "utils/buffer_utils.hpp"

namespace parthenon {

//----------------------------------------------------------------------------------------
//! \fn void CellCenteredBoundaryVariable::SendFluxCorrection()
//  \brief Restrict, pack and send the surface flux to the coarse neighbor(s)

void CellCenteredBoundaryVariable::SendFluxCorrection() {
  MeshBlock *pmb = pmy_block_;
  auto &coords = pmb->coords;
  const IndexDomain interior = IndexDomain::interior;

  for (int n = 0; n < pmb->pbval->nneighbor; n++) {
    NeighborBlock &nb = pmb->pbval->neighbor[n];
    if (nb.ni.type != NeighborConnect::face) break;
    if (bd_var_flcor_.sflag[nb.bufid] == BoundaryStatus::completed) continue;
    if (nb.snb.level == pmb->loc.level - 1) {
      IndexRange ib = pmb->cellbounds.GetBoundsI(interior);
      IndexRange jb = pmb->cellbounds.GetBoundsJ(interior);
      IndexRange kb = pmb->cellbounds.GetBoundsK(interior);
      int nx1 = pmb->cellbounds.ncellsi(interior);
      int nx2 = pmb->cellbounds.ncellsj(interior);
      int nx3 = pmb->cellbounds.ncellsk(interior);
      int p = 0;
      Real *sbuf = bd_var_flcor_.send[nb.bufid].data();
      // x1 direction
      if (nb.fid == BoundaryFace::inner_x1 || nb.fid == BoundaryFace::outer_x1) {
        int i = ib.s + nx1 * nb.fid;
        if (pmb->block_size.nx3 > 1) { // 3D
          for (int nn = nl_; nn <= nu_; nn++) {
            for (int k = kb.s; k <= kb.e; k += 2) {
              for (int j = jb.s; j <= jb.e; j += 2) {
                const Real amm = coords.Area(X1DIR, k, j, i);
                const Real amp = coords.Area(X1DIR, k, j + 1, i);
                const Real apm = coords.Area(X1DIR, k + 1, j, i);
                const Real app = coords.Area(X1DIR, k + 1, j + 1, i);
                const Real tarea = amm + amp + apm + app;
                sbuf[p++] =
                    (x1flux(nn, k, j, i) * amm + x1flux(nn, k, j + 1, i) * amp +
                     x1flux(nn, k + 1, j, i) * apm + x1flux(nn, k + 1, j + 1, i) * app) /
                    tarea;
              }
            }
          }
        } else if (pmb->block_size.nx2 > 1) { // 2D
          int k = kb.s;
          for (int nn = nl_; nn <= nu_; nn++) {
            for (int j = jb.s; j <= jb.e; j += 2) {
              const Real am = coords.Area(X1DIR, k, j, i);
              const Real ap = coords.Area(X1DIR, k, j + 1, i);
              const Real tarea = am + ap;
              sbuf[p++] =
                  (x1flux(nn, k, j, i) * am + x1flux(nn, k, j + 1, i) * ap) / tarea;
            }
          }
        } else { // 1D
          int k = kb.s, j = jb.s;
          for (int nn = nl_; nn <= nu_; nn++)
            sbuf[p++] = x1flux(nn, k, j, i);
        }
        // x2 direction
      } else if (nb.fid == BoundaryFace::inner_x2 || nb.fid == BoundaryFace::outer_x2) {
        int j = jb.s + nx2 * (nb.fid & 1);
        if (pmb->block_size.nx3 > 1) { // 3D
          for (int nn = nl_; nn <= nu_; nn++) {
            for (int k = kb.s; k <= kb.e; k += 2) {
              for (int i = ib.s; i <= ib.e; i += 2) {
                const Real area00 = coords.Area(X2DIR, k, j, i);
                const Real area01 = coords.Area(X2DIR, k, j, i + 1);
                const Real area10 = coords.Area(X2DIR, k + 1, j, i);
                const Real area11 = coords.Area(X2DIR, k + 1, j, i + 1);
                const Real tarea = area00 + area01 + area10 + area11;
                sbuf[p++] =
                    (x2flux(nn, k, j, i) * area00 + x2flux(nn, k, j, i + 1) * area01 +
                     x2flux(nn, k + 1, j, i) * area10 +
                     x2flux(nn, k + 1, j, i + 1) * area11) /
                    tarea;
              }
            }
          }
        } else if (pmb->block_size.nx2 > 1) { // 2D
          int k = kb.s;
          for (int nn = nl_; nn <= nu_; nn++) {
            for (int i = ib.s; i <= ib.e; i += 2) {
              const Real area0 = coords.Area(X2DIR, k, j, i);
              const Real area1 = coords.Area(X2DIR, k, j, i + 1);
              const Real tarea = area0 + area1;
              sbuf[p++] =
                  (x2flux(nn, k, j, i) * area0 + x2flux(nn, k, j, i + 1) * area1) / tarea;
            }
          }
        }
        // x3 direction - 3D only
      } else if (nb.fid == BoundaryFace::inner_x3 || nb.fid == BoundaryFace::outer_x3) {
        int k = kb.s + nx3 * (nb.fid & 1);
        for (int nn = nl_; nn <= nu_; nn++) {
          for (int j = jb.s; j <= jb.e; j += 2) {
            for (int i = ib.s; i <= ib.e; i += 2) {
              const Real area00 = coords.Area(X3DIR, k, j, i);
              const Real area01 = coords.Area(X3DIR, k, j, i + 1);
              const Real area10 = coords.Area(X3DIR, k, j + 1, i);
              const Real area11 = coords.Area(X3DIR, k, j + 1, i + 1);
              const Real tarea = area00 + area01 + area10 + area11;
              sbuf[p++] =
                  (x3flux(nn, k, j, i) * area00 + x3flux(nn, k, j, i + 1) * area01 +
                   x3flux(nn, k, j + 1, i) * area10 +
                   x3flux(nn, k, j + 1, i + 1) * area11) /
                  tarea;
            }
          }
        }
      }
      if (nb.snb.rank == Globals::my_rank) { // on the same node
        CopyFluxCorrectionBufferSameProcess(nb, p);
      }
#ifdef MPI_PARALLEL
      else
        MPI_Start(&(bd_var_flcor_.req_send[nb.bufid]));
#endif
      bd_var_flcor_.sflag[nb.bufid] = BoundaryStatus::completed;
    }
  }
  return;
}

//----------------------------------------------------------------------------------------
//! \fn bool CellCenteredBoundaryVariable::ReceiveFluxCorrection()
//  \brief Receive and apply the surface flux from the finer neighbor(s)

bool CellCenteredBoundaryVariable::ReceiveFluxCorrection() {
  MeshBlock *pmb = pmy_block_;
  bool bflag = true;

  for (int n = 0; n < pmb->pbval->nneighbor; n++) {
    NeighborBlock &nb = pmb->pbval->neighbor[n];
    if (nb.ni.type != NeighborConnect::face) break;
    if (nb.snb.level == pmb->loc.level + 1) {
      if (bd_var_flcor_.flag[nb.bufid] == BoundaryStatus::completed) continue;
      if (bd_var_flcor_.flag[nb.bufid] == BoundaryStatus::waiting) {
        if (nb.snb.rank == Globals::my_rank) { // on the same process
          bflag = false;
          continue;
        }
#ifdef MPI_PARALLEL
        else { // NOLINT
          int test;
          MPI_Iprobe(MPI_ANY_SOURCE, MPI_ANY_TAG, MPI_COMM_WORLD, &test,
                     MPI_STATUS_IGNORE);
          MPI_Test(&(bd_var_flcor_.req_recv[nb.bufid]), &test, MPI_STATUS_IGNORE);
          if (!static_cast<bool>(test)) {
            bflag = false;
            continue;
          }
          bd_var_flcor_.flag[nb.bufid] = BoundaryStatus::arrived;
        }
#endif
      }
      // boundary arrived; apply flux correction
      int p = 0;
<<<<<<< HEAD
      Real *rbuf = bd_var_flcor_.recv[nb.bufid].data();
=======
      Real *rbuf = bd_var_flcor_.recv[nb.bufid];

      const IndexDomain interior = IndexDomain::interior;
      IndexRange ib = pmb->cellbounds.GetBoundsI(interior);
      IndexRange jb = pmb->cellbounds.GetBoundsJ(interior);
      IndexRange kb = pmb->cellbounds.GetBoundsK(interior);
>>>>>>> 7ac8e597
      if (nb.fid == BoundaryFace::inner_x1 || nb.fid == BoundaryFace::outer_x1) {
        int il = ib.s + (ib.e - ib.s) * nb.fid + nb.fid;
        int jl = jb.s, ju = jb.e, kl = kb.s, ku = kb.e;
        if (nb.ni.fi1 == 0)
          ju -= pmb->block_size.nx2 / 2;
        else
          jl += pmb->block_size.nx2 / 2;
        if (nb.ni.fi2 == 0)
          ku -= pmb->block_size.nx3 / 2;
        else
          kl += pmb->block_size.nx3 / 2;
        for (int nn = nl_; nn <= nu_; nn++) {
          for (int k = kl; k <= ku; k++) {
            for (int j = jl; j <= ju; j++)
              x1flux(nn, k, j, il) = rbuf[p++];
          }
        }
      } else if (nb.fid == BoundaryFace::inner_x2 || nb.fid == BoundaryFace::outer_x2) {
        int jl = jb.s + (jb.e - jb.s) * (nb.fid & 1) + (nb.fid & 1);
        int il = ib.s, iu = ib.e, kl = kb.s, ku = kb.e;
        if (nb.ni.fi1 == 0)
          iu -= pmb->block_size.nx1 / 2;
        else
          il += pmb->block_size.nx1 / 2;
        if (nb.ni.fi2 == 0)
          ku -= pmb->block_size.nx3 / 2;
        else
          kl += pmb->block_size.nx3 / 2;
        for (int nn = nl_; nn <= nu_; nn++) {
          for (int k = kl; k <= ku; k++) {
            for (int i = il; i <= iu; i++)
              x2flux(nn, k, jl, i) = rbuf[p++];
          }
        }
      } else if (nb.fid == BoundaryFace::inner_x3 || nb.fid == BoundaryFace::outer_x3) {
        int kl = kb.s + (kb.e - kb.s) * (nb.fid & 1) + (nb.fid & 1);
        int il = ib.s, iu = ib.e, jl = jb.s, ju = jb.e;
        if (nb.ni.fi1 == 0)
          iu -= pmb->block_size.nx1 / 2;
        else
          il += pmb->block_size.nx1 / 2;
        if (nb.ni.fi2 == 0)
          ju -= pmb->block_size.nx2 / 2;
        else
          jl += pmb->block_size.nx2 / 2;
        for (int nn = nl_; nn <= nu_; nn++) {
          for (int j = jl; j <= ju; j++) {
            for (int i = il; i <= iu; i++)
              x3flux(nn, kl, j, i) = rbuf[p++];
          }
        }
      }
      bd_var_flcor_.flag[nb.bufid] = BoundaryStatus::completed;
    }
  }
  return bflag;
}

} // namespace parthenon<|MERGE_RESOLUTION|>--- conflicted
+++ resolved
@@ -195,16 +195,12 @@
       }
       // boundary arrived; apply flux correction
       int p = 0;
-<<<<<<< HEAD
       Real *rbuf = bd_var_flcor_.recv[nb.bufid].data();
-=======
-      Real *rbuf = bd_var_flcor_.recv[nb.bufid];
 
       const IndexDomain interior = IndexDomain::interior;
       IndexRange ib = pmb->cellbounds.GetBoundsI(interior);
       IndexRange jb = pmb->cellbounds.GetBoundsJ(interior);
       IndexRange kb = pmb->cellbounds.GetBoundsK(interior);
->>>>>>> 7ac8e597
       if (nb.fid == BoundaryFace::inner_x1 || nb.fid == BoundaryFace::outer_x1) {
         int il = ib.s + (ib.e - ib.s) * nb.fid + nb.fid;
         int jl = jb.s, ju = jb.e, kl = kb.s, ku = kb.e;
