--- conflicted
+++ resolved
@@ -16,11 +16,11 @@
 
 #include <map>
 #include <memory>
-#include <ostream>
 #include <string>
 #include <utility>
 #include <vector>
 
+#include "basic_types.hpp"
 #include "globals.hpp"
 #include "kokkos_abstraction.hpp"
 #include "Kokkos_Atomic.hpp"
@@ -86,13 +86,9 @@
 
 template <typename T, class... Args>
 TaskListStatus ConstructAndExecuteBlockTasks(T *driver, Args... args) {
-<<<<<<< HEAD
 #ifdef OPENMP_PARALLEL
   int nthreads = driver->pmesh->GetNumMeshThreads();
 #endif
-
-=======
->>>>>>> 45b57882
   int nmb = driver->pmesh->GetNumMeshBlocksThisRank(Globals::my_rank);
   std::vector<TaskList> task_lists;
   MeshBlock *pmb = driver->pmesh->pblock;
@@ -100,7 +96,6 @@
     task_lists.push_back(driver->MakeTaskList(pmb, std::forward<Args>(args)...));
     pmb = pmb->next;
   }
-
   int complete_cnt = 0;
   Kokkos::View<int *, HostMemSpace> mb_locks("mb_locks", nmb);
   auto f = [&](int, int) {
