--- conflicted
+++ resolved
@@ -41,14 +41,8 @@
   auto dudt = PackVariables<Real>(dudt_cont, {Metadata::Independent});
 
   int ndim = pmb->pmy_mesh->ndim;
-<<<<<<< HEAD
-  par_for(
-      "flux divergence", DevExecSpace(), 0, vin.GetDim(4) - 1, ks, ke, js, je, is, ie,
-=======
-  // ParArrayND<Real> du("du", pmb->ncells1);
   pmb->par_for(
       "flux divergence", 0, vin.GetDim(4) - 1, ks, ke, js, je, is, ie,
->>>>>>> d5da95dc
       KOKKOS_LAMBDA(const int l, const int k, const int j, const int i) {
         dudt(l, k, j, i) = 0.0;
         dudt(l, k, j, i) +=
